"""Glue together parsing and random sentence generation"""

<<<<<<< HEAD
from pygramm.grammar import Factor_Empty
from pygramm.llparse import *
from pygramm.generator import *

f = open("data/english.txt")
gram = parse(f)
xform = Factor_Empty(gram)
xform.transform_all_rhs(gram)
=======
import grammar
import llparse
import generator
import binary_choice

f = open("data/gram-calc-multi-line-2020-06-04_22-59.gram.txt")
gram = llparse.parse(f)

# xform = grammar.Factor_Empty(gram)
# xform.transform_all_rhs(gram)

binarize = binary_choice.Binary_Choices(gram)
binarize.transform_all_rhs(gram)

>>>>>>> 09206044
print("*** Grammar (repr): ***")
for name in gram.symbols:
    sym = gram.symbols[name]
    print(f"{sym} ::= {repr(sym.expansions)}")
print("*** *** ***")
# budget = max(5, 2 * gram.start.min_tokens())
random_sentence(gram, 20)<|MERGE_RESOLUTION|>--- conflicted
+++ resolved
@@ -1,6 +1,5 @@
 """Glue together parsing and random sentence generation"""
 
-<<<<<<< HEAD
 from pygramm.grammar import Factor_Empty
 from pygramm.llparse import *
 from pygramm.generator import *
@@ -9,14 +8,9 @@
 gram = parse(f)
 xform = Factor_Empty(gram)
 xform.transform_all_rhs(gram)
-=======
-import grammar
-import llparse
-import generator
-import binary_choice
 
 f = open("data/gram-calc-multi-line-2020-06-04_22-59.gram.txt")
-gram = llparse.parse(f)
+gram = parse(f)
 
 # xform = grammar.Factor_Empty(gram)
 # xform.transform_all_rhs(gram)
@@ -24,7 +18,6 @@
 binarize = binary_choice.Binary_Choices(gram)
 binarize.transform_all_rhs(gram)
 
->>>>>>> 09206044
 print("*** Grammar (repr): ***")
 for name in gram.symbols:
     sym = gram.symbols[name]
